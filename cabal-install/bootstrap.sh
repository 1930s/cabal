--- conflicted
+++ resolved
@@ -124,28 +124,16 @@
                        # >= 1.1 && < 2
 TEXT_VER="1.1.0.1";    TEXT_VER_REGEXP="((1\.[01]\.)|(0\.([2-9]|(1[0-1]))\.))"
                        # >= 0.2 && < 1.2
-<<<<<<< HEAD
-NETWORK_VER="2.5.0.0"; NETWORK_VER_REGEXP="2\."
-                       # == 2.*
+NETWORK_VER="2.5.0.0"; NETWORK_VER_REGEXP="2\.[0-5]\."
+                       # >= 2.0 && < 2.6
 CABAL_VER="1.21.0.0";  CABAL_VER_REGEXP="1\.21\."
                        # >= 1.21 && < 1.22
-=======
-NETWORK_VER="2.5.0.0"; NETWORK_VER_REGEXP="2\.[0-5]\."
-                       # >= 2.0 && < 2.6
-CABAL_VER="1.20.0.0";  CABAL_VER_REGEXP="1\.2[01]\."
-                       # >= 1.20 && < 1.21
->>>>>>> a04d4930
 TRANS_VER="0.3.0.0";   TRANS_VER_REGEXP="0\.[23]\."
                        # >= 0.2.* && < 0.4.*
 MTL_VER="2.1.3.1";     MTL_VER_REGEXP="[2]\."
                        #  == 2.*
-<<<<<<< HEAD
-HTTP_VER="4000.2.12";  HTTP_VER_REGEXP="4000\.2\.([5-9]|1[0-9]|2[0-9])"
-                       # >= 4000.2.5 && < 4001
-=======
 HTTP_VER="4000.2.12";  HTTP_VER_REGEXP="4000\.2\.[5-9]"
                        # >= 4000.2.5 < 4000.3
->>>>>>> a04d4930
 ZLIB_VER="0.5.4.1";    ZLIB_VER_REGEXP="0\.[45]\."
                        # == 0.4.* || == 0.5.*
 TIME_VER="1.4.2"       TIME_VER_REGEXP="1\.[1234]\.?"
