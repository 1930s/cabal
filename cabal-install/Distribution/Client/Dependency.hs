--- conflicted
+++ resolved
@@ -540,14 +540,6 @@
     --TODO: is this needed here? see dontUpgradeNonUpgradeablePackages
 resolveDependencies platform comp _solver params
   | null (depResolverTargets params)
-<<<<<<< HEAD
-  = return (mkInstallPlan platform comp (depResolverIndependentGoals params) [])
-
-resolveDependencies platform comp  solver params =
-
-    Step (debugDepResolverParams finalparams)
-  $ fmap (mkInstallPlan platform comp indGoals)
-=======
   = return (validateSolverResult platform comp indGoals [])
   where
     indGoals = depResolverIndependentGoals params
@@ -556,7 +548,6 @@
 
     Step (showDepResolverParams finalparams)
   $ fmap (validateSolverResult platform comp indGoals)
->>>>>>> 4e873363
   $ runSolver solver (SolverConfig reorderGoals indGoals noReinstalls
                       shadowing strFlags maxBkjumps)
                      platform comp installedPkgIndex sourcePkgIndex
@@ -586,27 +577,6 @@
     preferences = interpretPackagesPreference
                     (Set.fromList targets) defpref prefs
 
-<<<<<<< HEAD
--- | Make an install plan from the output of the dep resolver.
--- It checks that the plan is valid, or it's an error in the dep resolver.
---
-mkInstallPlan :: Platform
-              -> CompilerInfo
-              -> Bool
-              -> [InstallPlan.PlanPackage] -> InstallPlan
-mkInstallPlan platform comp indepGoals pkgIndex =
-  let index = InstalledPackageIndex.fromList pkgIndex in
-  case InstallPlan.new platform comp indepGoals index of
-    Right plan     -> plan
-    Left  problems -> error $ unlines $
-        "internal error: could not construct a valid install plan."
-      : "The proposed (invalid) plan contained the following problems:"
-      : map InstallPlan.showPlanProblem problems
-      ++ "Proposed plan:"
-      : [InstallPlan.showPlanIndex index]
-
-=======
->>>>>>> 4e873363
 
 -- | Give an interpretation to the global 'PackagesPreference' as
 --  specific per-package 'PackageVersionPreference'.
