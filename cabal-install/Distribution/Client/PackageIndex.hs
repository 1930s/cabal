{-# LANGUAGE CPP #-}
{-# LANGUAGE DeriveFunctor #-}
-----------------------------------------------------------------------------
-- |
-- Module      :  Distribution.Client.PackageIndex
-- Copyright   :  (c) David Himmelstrup 2005,
--                    Bjorn Bringert 2007,
--                    Duncan Coutts 2008
--
-- Maintainer  :  cabal-devel@haskell.org
-- Portability :  portable
--
-- An index of packages.
--
module Distribution.Client.PackageIndex (
  -- * Package index data type
  PackageIndex,

  -- * Creating an index
  fromList,

  -- * Updates
  merge,
  insert,
  deletePackageName,
  deletePackageId,
  deleteDependency,

  -- * Queries

  -- ** Precise lookups
  elemByPackageId,
  elemByPackageName,
  lookupPackageName,
  lookupPackageId,
  lookupDependency,

  -- ** Case-insensitive searches
  searchByName,
  SearchResult(..),
  searchByNameSubstring,

  -- ** Bulk queries
  allPackages,
  allPackagesByName,
  ) where

import Prelude hiding (lookup)
import Control.Exception (assert)
import qualified Data.Map as Map
import Data.Map (Map)
import Data.List (groupBy, sortBy, isInfixOf)
#if !MIN_VERSION_base(4,8,0)
import Data.Monoid (Monoid(..))
#endif
import Data.Maybe (isJust, fromMaybe)

import Distribution.Package
         ( PackageName(..), PackageIdentifier(..)
         , Package(..), packageName, packageVersion
         , Dependency(Dependency) )
import Distribution.Version
         ( withinRange )
import Distribution.Simple.Utils
         ( lowercase, comparing )

<<<<<<< HEAD
import Distribution.Client.ComponentDeps (ComponentDeps)
import qualified Distribution.Client.ComponentDeps as CD

-- | Subclass of packages that have specific versioned dependencies.
--
-- So for example a not-yet-configured package has dependencies on version
-- ranges, not specific versions. A configured or an already installed package
-- depends on exact versions. Some operations or data structures (like
--  dependency graphs) only make sense on this subclass of package types.
--
class Package pkg => PackageFixedDeps pkg where
  depends :: pkg -> ComponentDeps [InstalledPackageId]

instance PackageFixedDeps (InstalledPackageInfo_ str) where
  depends = CD.fromInstalled . installedDepends
=======
>>>>>>> 4e873363

-- | The collection of information about packages from one or more 'PackageDB's.
--
-- It can be searched efficiently by package name and version.
--
newtype PackageIndex pkg = PackageIndex
  -- This index package names to all the package records matching that package
  -- name case-sensitively. It includes all versions.
  --
  -- This allows us to find all versions satisfying a dependency.
  -- Most queries are a map lookup followed by a linear scan of the bucket.
  --
  (Map PackageName [pkg])

  deriving (Show, Read, Functor)

instance Package pkg => Monoid (PackageIndex pkg) where
  mempty  = PackageIndex Map.empty
  mappend = merge
  --save one mappend with empty in the common case:
  mconcat [] = mempty
  mconcat xs = foldr1 mappend xs

invariant :: Package pkg => PackageIndex pkg -> Bool
invariant (PackageIndex m) = all (uncurry goodBucket) (Map.toList m)
  where
    goodBucket _    [] = False
    goodBucket name (pkg0:pkgs0) = check (packageId pkg0) pkgs0
      where
        check pkgid []          = packageName pkgid == name
        check pkgid (pkg':pkgs) = packageName pkgid == name
                               && pkgid < pkgid'
                               && check pkgid' pkgs
          where pkgid' = packageId pkg'

--
-- * Internal helpers
--

mkPackageIndex :: Package pkg => Map PackageName [pkg] -> PackageIndex pkg
mkPackageIndex index = assert (invariant (PackageIndex index))
                                         (PackageIndex index)

internalError :: String -> a
internalError name = error ("PackageIndex." ++ name ++ ": internal error")

-- | Lookup a name in the index to get all packages that match that name
-- case-sensitively.
--
lookup :: PackageIndex pkg -> PackageName -> [pkg]
lookup (PackageIndex m) name = fromMaybe [] $ Map.lookup name m

--
-- * Construction
--

-- | Build an index out of a bunch of packages.
--
-- If there are duplicates, later ones mask earlier ones.
--
fromList :: Package pkg => [pkg] -> PackageIndex pkg
fromList pkgs = mkPackageIndex
              . Map.map fixBucket
              . Map.fromListWith (++)
              $ [ (packageName pkg, [pkg])
                | pkg <- pkgs ]
  where
    fixBucket = -- out of groups of duplicates, later ones mask earlier ones
                -- but Map.fromListWith (++) constructs groups in reverse order
                map head
                -- Eq instance for PackageIdentifier is wrong, so use Ord:
              . groupBy (\a b -> EQ == comparing packageId a b)
                -- relies on sortBy being a stable sort so we
                -- can pick consistently among duplicates
              . sortBy (comparing packageId)

--
-- * Updates
--

-- | Merge two indexes.
--
-- Packages from the second mask packages of the same exact name
-- (case-sensitively) from the first.
--
merge :: Package pkg => PackageIndex pkg -> PackageIndex pkg -> PackageIndex pkg
merge i1@(PackageIndex m1) i2@(PackageIndex m2) =
  assert (invariant i1 && invariant i2) $
    mkPackageIndex (Map.unionWith mergeBuckets m1 m2)

-- | Elements in the second list mask those in the first.
mergeBuckets :: Package pkg => [pkg] -> [pkg] -> [pkg]
mergeBuckets []     ys     = ys
mergeBuckets xs     []     = xs
mergeBuckets xs@(x:xs') ys@(y:ys') =
      case packageId x `compare` packageId y of
        GT -> y : mergeBuckets xs  ys'
        EQ -> y : mergeBuckets xs' ys'
        LT -> x : mergeBuckets xs' ys

-- | Inserts a single package into the index.
--
-- This is equivalent to (but slightly quicker than) using 'mappend' or
-- 'merge' with a singleton index.
--
insert :: Package pkg => pkg -> PackageIndex pkg -> PackageIndex pkg
insert pkg (PackageIndex index) = mkPackageIndex $
  Map.insertWith (\_ -> insertNoDup) (packageName pkg) [pkg] index
  where
    pkgid = packageId pkg
    insertNoDup []                = [pkg]
    insertNoDup pkgs@(pkg':pkgs') = case compare pkgid (packageId pkg') of
      LT -> pkg  : pkgs
      EQ -> pkg  : pkgs'
      GT -> pkg' : insertNoDup pkgs'

-- | Internal delete helper.
--
delete :: Package pkg => PackageName -> (pkg -> Bool) -> PackageIndex pkg -> PackageIndex pkg
delete name p (PackageIndex index) = mkPackageIndex $
  Map.update filterBucket name index
  where
    filterBucket = deleteEmptyBucket
                 . filter (not . p)
    deleteEmptyBucket []        = Nothing
    deleteEmptyBucket remaining = Just remaining

-- | Removes a single package from the index.
--
deletePackageId :: Package pkg => PackageIdentifier -> PackageIndex pkg -> PackageIndex pkg
deletePackageId pkgid =
  delete (packageName pkgid) (\pkg -> packageId pkg == pkgid)

-- | Removes all packages with this (case-sensitive) name from the index.
--
deletePackageName :: Package pkg => PackageName -> PackageIndex pkg -> PackageIndex pkg
deletePackageName name =
  delete name (\pkg -> packageName pkg == name)

-- | Removes all packages satisfying this dependency from the index.
--
deleteDependency :: Package pkg => Dependency -> PackageIndex pkg -> PackageIndex pkg
deleteDependency (Dependency name verstionRange) =
  delete name (\pkg -> packageVersion pkg `withinRange` verstionRange)

--
-- * Bulk queries
--

-- | Get all the packages from the index.
--
allPackages :: PackageIndex pkg -> [pkg]
allPackages (PackageIndex m) = concat (Map.elems m)

-- | Get all the packages from the index.
--
-- They are grouped by package name, case-sensitively.
--
allPackagesByName :: PackageIndex pkg -> [[pkg]]
allPackagesByName (PackageIndex m) = Map.elems m

--
-- * Lookups
--

elemByPackageId :: Package pkg => PackageIndex pkg -> PackageIdentifier -> Bool
elemByPackageId index = isJust . lookupPackageId index

elemByPackageName :: Package pkg => PackageIndex pkg -> PackageName -> Bool
elemByPackageName index = not . null . lookupPackageName index


-- | Does a lookup by package id (name & version).
--
-- Since multiple package DBs mask each other case-sensitively by package name,
-- then we get back at most one package.
--
lookupPackageId :: Package pkg => PackageIndex pkg -> PackageIdentifier -> Maybe pkg
lookupPackageId index pkgid =
  case [ pkg | pkg <- lookup index (packageName pkgid)
             , packageId pkg == pkgid ] of
    []    -> Nothing
    [pkg] -> Just pkg
    _     -> internalError "lookupPackageIdentifier"

-- | Does a case-sensitive search by package name.
--
lookupPackageName :: Package pkg => PackageIndex pkg -> PackageName -> [pkg]
lookupPackageName index name =
  [ pkg | pkg <- lookup index name
        , packageName pkg == name ]

-- | Does a case-sensitive search by package name and a range of versions.
--
-- We get back any number of versions of the specified package name, all
-- satisfying the version range constraint.
--
lookupDependency :: Package pkg => PackageIndex pkg -> Dependency -> [pkg]
lookupDependency index (Dependency name versionRange) =
  [ pkg | pkg <- lookup index name
        , packageName pkg == name
        , packageVersion pkg `withinRange` versionRange ]

--
-- * Case insensitive name lookups
--

-- | Does a case-insensitive search by package name.
--
-- If there is only one package that compares case-insensitively to this name
-- then the search is unambiguous and we get back all versions of that package.
-- If several match case-insensitively but one matches exactly then it is also
-- unambiguous.
--
-- If however several match case-insensitively and none match exactly then we
-- have an ambiguous result, and we get back all the versions of all the
-- packages. The list of ambiguous results is split by exact package name. So
-- it is a non-empty list of non-empty lists.
--
searchByName :: PackageIndex pkg
             -> String -> [(PackageName, [pkg])]
searchByName (PackageIndex m) name =
    [ pkgs
    | pkgs@(PackageName name',_) <- Map.toList m
    , lowercase name' == lname ]
  where
    lname = lowercase name

data SearchResult a = None | Unambiguous a | Ambiguous [a]

-- | Does a case-insensitive substring search by package name.
--
-- That is, all packages that contain the given string in their name.
--
searchByNameSubstring :: PackageIndex pkg
                      -> String -> [(PackageName, [pkg])]
searchByNameSubstring (PackageIndex m) searchterm =
    [ pkgs
    | pkgs@(PackageName name, _) <- Map.toList m
    , lsearchterm `isInfixOf` lowercase name ]
  where
    lsearchterm = lowercase searchterm<|MERGE_RESOLUTION|>--- conflicted
+++ resolved
@@ -64,24 +64,6 @@
 import Distribution.Simple.Utils
          ( lowercase, comparing )
 
-<<<<<<< HEAD
-import Distribution.Client.ComponentDeps (ComponentDeps)
-import qualified Distribution.Client.ComponentDeps as CD
-
--- | Subclass of packages that have specific versioned dependencies.
---
--- So for example a not-yet-configured package has dependencies on version
--- ranges, not specific versions. A configured or an already installed package
--- depends on exact versions. Some operations or data structures (like
---  dependency graphs) only make sense on this subclass of package types.
---
-class Package pkg => PackageFixedDeps pkg where
-  depends :: pkg -> ComponentDeps [InstalledPackageId]
-
-instance PackageFixedDeps (InstalledPackageInfo_ str) where
-  depends = CD.fromInstalled . installedDepends
-=======
->>>>>>> 4e873363
 
 -- | The collection of information about packages from one or more 'PackageDB's.
 --
