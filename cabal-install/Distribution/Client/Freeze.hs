--- conflicted
+++ resolved
@@ -122,10 +122,7 @@
 
     installedPkgIndex <- getInstalledPackages verbosity comp packageDBs conf
     sourcePkgDb       <- getSourcePackages    verbosity repoCtxt
-<<<<<<< HEAD
-=======
     pkgConfigDb       <- readPkgConfigDb      verbosity conf
->>>>>>> e65fe1f2
 
     pkgSpecifiers <- resolveUserTargets verbosity repoCtxt
                        (fromFlag $ globalWorldFile globalFlags)
@@ -135,11 +132,7 @@
     sanityCheck pkgSpecifiers
     planPackages
                verbosity comp platform mSandboxPkgInfo freezeFlags
-<<<<<<< HEAD
-               installedPkgIndex sourcePkgDb pkgSpecifiers
-=======
                installedPkgIndex sourcePkgDb pkgConfigDb pkgSpecifiers
->>>>>>> e65fe1f2
   where
     sanityCheck pkgSpecifiers = do
       when (not . null $ [n | n@(NamedPackage _ _) <- pkgSpecifiers]) $
