{-# LANGUAGE ScopedTypeVariables, NamedFieldPuns, DeriveGeneric #-}
-----------------------------------------------------------------------------
-- |
-- Module      :  Distribution.Client.InstallPlan
-- Copyright   :  (c) Duncan Coutts 2008
-- License     :  BSD-like
--
-- Maintainer  :  duncan@community.haskell.org
-- Stability   :  provisional
-- Portability :  portable
--
-- Package installation plan
--
-----------------------------------------------------------------------------
module Distribution.Client.InstallPlan (
  InstallPlan,
  GenericInstallPlan,
  PlanPackage,
  GenericPlanPackage(..),

  -- * Operations on 'InstallPlan's
  new,
  toList,
  mapPreservingGraph,

  ready,
  processing,
  completed,
  failed,
  remove,
  reverted,
  preexisting,

  showPlanIndex,
  showInstallPlan,

  -- * Checking validity of plans
  valid,
  closed,
  consistent,
  acyclic,

  -- ** Details on invalid plans
  PlanProblem(..),
  showPlanProblem,
  problems,

  -- ** Querying the install plan
  dependencyClosure,
  reverseDependencyClosure,
  topologicalOrder,
  reverseTopologicalOrder,
  ) where

import Distribution.InstalledPackageInfo
         ( InstalledPackageInfo )
import Distribution.Package
         ( PackageIdentifier(..), PackageName(..), Package(..)
         , HasComponentId(..), ComponentId(..) )
import Distribution.Client.Types
         ( BuildSuccess, BuildFailure
         , PackageFixedDeps(..), ConfiguredPackage
         , GenericReadyPackage(..), fakeComponentId )
import Distribution.Version
         ( Version )
import Distribution.Client.ComponentDeps (ComponentDeps)
import qualified Distribution.Client.ComponentDeps as CD
import Distribution.Simple.PackageIndex
         ( PackageIndex )
import qualified Distribution.Simple.PackageIndex as PackageIndex
import Distribution.Client.PlanIndex
         ( FakeMap )
import qualified Distribution.Client.PlanIndex as PlanIndex
import Distribution.Text
         ( display )

import Data.List
         ( foldl', intercalate )
import Data.Maybe
         ( fromMaybe, maybeToList )
import qualified Data.Graph as Graph
import Data.Graph (Graph)
import qualified Data.Tree as Tree
<<<<<<< HEAD
import Data.Binary
import GHC.Generics
=======
>>>>>>> ff184105
import Control.Exception
         ( assert )
import Data.Maybe (catMaybes)
import qualified Data.Map as Map
import qualified Data.Traversable as T


-- When cabal tries to install a number of packages, including all their
-- dependencies it has a non-trivial problem to solve.
--
-- The Problem:
--
-- In general we start with a set of installed packages and a set of source
-- packages.
--
-- Installed packages have fixed dependencies. They have already been built and
-- we know exactly what packages they were built against, including their exact
-- versions.
--
-- Source package have somewhat flexible dependencies. They are specified as
-- version ranges, though really they're predicates. To make matters worse they
-- have conditional flexible dependencies. Configuration flags can affect which
-- packages are required and can place additional constraints on their
-- versions.
--
-- These two sets of package can and usually do overlap. There can be installed
-- packages that are also available as source packages which means they could
-- be re-installed if required, though there will also be packages which are
-- not available as source and cannot be re-installed. Very often there will be
-- extra versions available than are installed. Sometimes we may like to prefer
-- installed packages over source ones or perhaps always prefer the latest
-- available version whether installed or not.
--
-- The goal is to calculate an installation plan that is closed, acyclic and
-- consistent and where every configured package is valid.
--
-- An installation plan is a set of packages that are going to be used
-- together. It will consist of a mixture of installed packages and source
-- packages along with their exact version dependencies. An installation plan
-- is closed if for every package in the set, all of its dependencies are
-- also in the set. It is consistent if for every package in the set, all
-- dependencies which target that package have the same version.

-- Note that plans do not necessarily compose. You might have a valid plan for
-- package A and a valid plan for package B. That does not mean the composition
-- is simultaneously valid for A and B. In particular you're most likely to
-- have problems with inconsistent dependencies.
-- On the other hand it is true that every closed sub plan is valid.

-- | Packages in an install plan
--
-- NOTE: 'ConfiguredPackage', 'GenericReadyPackage' and 'GenericPlanPackage'
-- intentionally have no 'PackageInstalled' instance. `This is important:
-- PackageInstalled returns only library dependencies, but for package that
-- aren't yet installed we know many more kinds of dependencies (setup
-- dependencies, exe, test-suite, benchmark, ..). Any functions that operate on
-- dependencies in cabal-install should consider what to do with these
-- dependencies; if we give a 'PackageInstalled' instance it would be too easy
-- to get this wrong (and, for instance, call graph traversal functions from
-- Cabal rather than from cabal-install). Instead, see 'PackageFixedDeps'.
data GenericPlanPackage ipkg srcpkg iresult ifailure
   = PreExisting ipkg
   | Configured  srcpkg
   | Processing  (GenericReadyPackage srcpkg ipkg)
   | Installed   (GenericReadyPackage srcpkg ipkg) (Maybe ipkg) iresult
   | Failed      srcpkg ifailure
  deriving (Eq, Show, Generic)

instance (Binary ipkg, Binary srcpkg, Binary  iresult, Binary  ifailure)
      => Binary (GenericPlanPackage ipkg srcpkg iresult ifailure)

type PlanPackage = GenericPlanPackage
                   InstalledPackageInfo ConfiguredPackage
                   BuildSuccess BuildFailure

instance (Package ipkg, Package srcpkg) =>
         Package (GenericPlanPackage ipkg srcpkg iresult ifailure) where
  packageId (PreExisting ipkg)     = packageId ipkg
  packageId (Configured  spkg)     = packageId spkg
  packageId (Processing  rpkg)     = packageId rpkg
  packageId (Installed   rpkg _ _) = packageId rpkg
  packageId (Failed      spkg   _) = packageId spkg

instance (PackageFixedDeps srcpkg,
          PackageFixedDeps ipkg, HasComponentId ipkg) =>
         PackageFixedDeps (GenericPlanPackage ipkg srcpkg iresult ifailure) where
  depends (PreExisting pkg)     = depends pkg
  depends (Configured  pkg)     = depends pkg
  depends (Processing  pkg)     = depends pkg
  depends (Installed   pkg _ _) = depends pkg
  depends (Failed      pkg   _) = depends pkg

instance (HasComponentId ipkg, HasComponentId srcpkg) =>
         HasComponentId
         (GenericPlanPackage ipkg srcpkg iresult ifailure) where
  installedComponentId (PreExisting ipkg ) = installedComponentId ipkg
  installedComponentId (Configured  spkg)  = installedComponentId spkg
  installedComponentId (Processing  rpkg)  = installedComponentId rpkg
  -- NB: defer to the actual installed package info in this case
  installedComponentId (Installed _ (Just ipkg) _) = installedComponentId ipkg
  installedComponentId (Installed rpkg _        _) = installedComponentId rpkg
  installedComponentId (Failed      spkg        _) = installedComponentId spkg


data GenericInstallPlan ipkg srcpkg iresult ifailure = GenericInstallPlan {
    planIndex      :: !(PlanIndex ipkg srcpkg iresult ifailure),
    planFakeMap    :: !FakeMap,
    planIndepGoals :: !Bool,

    -- cached (lazily) graph
    planGraph      :: Graph,
    planGraphRev   :: Graph,
<<<<<<< HEAD
    planPkgIdOf    :: Graph.Vertex -> InstalledPackageId,
    planVertexOf   :: InstalledPackageId -> Graph.Vertex
=======
    planPkgOf      :: Graph.Vertex
                      -> GenericPlanPackage ipkg srcpkg iresult ifailure,
    planVertexOf   :: ComponentId -> Graph.Vertex,
    planIndepGoals :: Bool
>>>>>>> ff184105
  }

planPkgOf :: GenericInstallPlan ipkg srcpkg iresult ifailure
          -> Graph.Vertex
          -> GenericPlanPackage ipkg srcpkg iresult ifailure
planPkgOf plan v =
    case PackageIndex.lookupInstalledPackageId (planIndex plan)
                                               (planPkgIdOf plan v) of
      Just pkg -> pkg
      Nothing  -> error "InstallPlan: internal error: planPkgOf lookup failed"


-- | 'GenericInstallPlan' specialised to most commonly used types.
type InstallPlan = GenericInstallPlan
                   InstalledPackageInfo ConfiguredPackage
                   BuildSuccess BuildFailure

type PlanIndex ipkg srcpkg iresult ifailure =
     PackageIndex (GenericPlanPackage ipkg srcpkg iresult ifailure)

invariant :: (HasComponentId ipkg,   PackageFixedDeps ipkg,
              HasComponentId srcpkg, PackageFixedDeps srcpkg)
          => GenericInstallPlan ipkg srcpkg iresult ifailure -> Bool
invariant plan =
    valid (planFakeMap plan)
          (planIndepGoals plan)
          (planIndex plan)

mkInstallPlan :: (HasInstalledPackageId ipkg,   PackageFixedDeps ipkg,
                  HasInstalledPackageId srcpkg, PackageFixedDeps srcpkg)
              => PlanIndex ipkg srcpkg iresult ifailure
              -> FakeMap
              -> Bool
              -> GenericInstallPlan ipkg srcpkg iresult ifailure
mkInstallPlan index fakeMap indepGoals =
    GenericInstallPlan {
      planIndex      = index,
      planFakeMap    = fakeMap,
      planIndepGoals = indepGoals,

      planGraph      = graph,
      planGraphRev   = Graph.transposeG graph,
      planPkgIdOf    = vertexToPkgId,
      planVertexOf   = fromMaybe noSuchPkgId . pkgIdToVertex
    }
  where
    (graph, vertexToPkgId, pkgIdToVertex) =
      PlanIndex.dependencyGraph fakeMap index
    noSuchPkgId = internalError "package is not in the graph"


internalError :: String -> a
internalError msg = error $ "InstallPlan: internal error: " ++ msg

<<<<<<< HEAD
instance (HasInstalledPackageId ipkg,   PackageFixedDeps ipkg,
          HasInstalledPackageId srcpkg, PackageFixedDeps srcpkg,
          Binary ipkg, Binary srcpkg, Binary iresult, Binary ifailure)
       => Binary (GenericInstallPlan ipkg srcpkg iresult ifailure) where
    put GenericInstallPlan {
              planIndex      = index,
              planFakeMap    = fakeMap,
              planIndepGoals = indepGoals
        } = put (index, fakeMap, indepGoals)
    
    get = do
      (index, fakeMap, indepGoals) <- get
      return $! mkInstallPlan index fakeMap indepGoals

showPlanIndex :: (HasInstalledPackageId ipkg, HasInstalledPackageId srcpkg)
=======
showPlanIndex :: (HasComponentId ipkg, HasComponentId srcpkg)
>>>>>>> ff184105
              => PlanIndex ipkg srcpkg iresult ifailure -> String
showPlanIndex index =
    intercalate "\n" (map showPlanPackage (PackageIndex.allPackages index))
  where showPlanPackage p =
            showPlanPackageTag p ++ " "
                ++ display (packageId p) ++ " ("
                ++ display (installedComponentId p) ++ ")"

showInstallPlan :: (HasComponentId ipkg, HasComponentId srcpkg)
                => GenericInstallPlan ipkg srcpkg iresult ifailure -> String
showInstallPlan plan =
    showPlanIndex (planIndex plan) ++ "\n" ++
    "fake map:\n  " ++
    intercalate "\n  " (map showKV (Map.toList (planFakeMap plan)))
  where showKV (k,v) = display k ++ " -> " ++ display v

showPlanPackageTag :: GenericPlanPackage ipkg srcpkg iresult ifailure -> String
showPlanPackageTag (PreExisting _)   = "PreExisting"
showPlanPackageTag (Configured  _)   = "Configured"
showPlanPackageTag (Processing  _)   = "Processing"
showPlanPackageTag (Installed _ _ _) = "Installed"
showPlanPackageTag (Failed    _   _) = "Failed"

-- | Build an installation plan from a valid set of resolved packages.
--
new :: (HasComponentId ipkg,   PackageFixedDeps ipkg,
        HasComponentId srcpkg, PackageFixedDeps srcpkg)
    => Bool
    -> PlanIndex ipkg srcpkg iresult ifailure
    -> Either [PlanProblem ipkg srcpkg iresult ifailure]
              (GenericInstallPlan ipkg srcpkg iresult ifailure)
new indepGoals index =
  -- NB: Need to pre-initialize the fake-map with pre-existing
  -- packages
  let isPreExisting (PreExisting _) = True
      isPreExisting _ = False
      fakeMap = Map.fromList
              . map (\p -> (fakeComponentId (packageId p)
                           ,installedComponentId p))
              . filter isPreExisting
              $ PackageIndex.allPackages index in
  case problems fakeMap indepGoals index of
    []    -> Right (mkInstallPlan index fakeMap indepGoals)
    probs -> Left probs

toList :: GenericInstallPlan ipkg srcpkg iresult ifailure
       -> [GenericPlanPackage ipkg srcpkg iresult ifailure]
toList = PackageIndex.allPackages . planIndex

-- | Remove packages from the install plan. This will result in an
-- error if there are remaining packages that depend on any matching
-- package. This is primarily useful for obtaining an install plan for
-- the dependencies of a package or set of packages without actually
-- installing the package itself, as when doing development.
--
remove :: (HasComponentId ipkg,   PackageFixedDeps ipkg,
           HasComponentId srcpkg, PackageFixedDeps srcpkg)
       => (GenericPlanPackage ipkg srcpkg iresult ifailure -> Bool)
       -> GenericInstallPlan ipkg srcpkg iresult ifailure
       -> Either [PlanProblem ipkg srcpkg iresult ifailure]
                 (GenericInstallPlan ipkg srcpkg iresult ifailure)
remove shouldRemove plan =
    new (planIndepGoals plan) newIndex
  where
    newIndex = PackageIndex.fromList $
                 filter (not . shouldRemove) (toList plan)

-- | The packages that are ready to be installed. That is they are in the
-- configured state and have all their dependencies installed already.
-- The plan is complete if the result is @[]@.
--
ready :: forall ipkg srcpkg iresult ifailure. PackageFixedDeps srcpkg
      => GenericInstallPlan ipkg srcpkg iresult ifailure
      -> [(GenericReadyPackage srcpkg ipkg, ComponentDeps [iresult])]
ready plan = assert check readyPackages
  where
    check = if null readyPackages && null processingPackages
              then null configuredPackages
              else True
    configuredPackages = [ pkg | Configured pkg <- toList plan ]
    processingPackages = [ pkg | Processing pkg <- toList plan]

    readyPackages :: [(GenericReadyPackage srcpkg ipkg, ComponentDeps [iresult])]
    readyPackages =
      [ (ReadyPackage srcpkg ipkgDeps, iresultDeps)
      | srcpkg <- configuredPackages
        -- select only the package that have all of their deps installed:
      , (ipkgDeps, iresultDeps) <- maybeToList (hasAllInstalledDeps srcpkg)
      ]

<<<<<<< HEAD
    hasAllInstalledDeps :: srcpkg
                        -> Maybe ( ComponentDeps [ipkg]
                                 , ComponentDeps [iresult] )
    hasAllInstalledDeps pkg = do
      combinedDeps <- T.mapM (mapM isInstalledDep) (depends pkg)
      let ipkgDeps    :: ComponentDeps [ipkg]
          iresultDeps :: ComponentDeps [iresult]
          ipkgDeps    = fmap (            map fst) combinedDeps
          iresultDeps = fmap (catMaybes . map snd) combinedDeps
      return (ipkgDeps, iresultDeps)

    isInstalledDep :: InstalledPackageId -> Maybe (ipkg, Maybe iresult)
=======
    hasAllInstalledDeps :: srcpkg -> Maybe (ComponentDeps [ipkg])
    hasAllInstalledDeps = T.mapM (mapM isInstalledDep) . depends

    isInstalledDep :: ComponentId -> Maybe ipkg
>>>>>>> ff184105
    isInstalledDep pkgid =
      -- NB: Need to check if the ID has been updated in planFakeMap, in which
      -- case we might be dealing with an old pointer
      case PlanIndex.fakeLookupComponentId
           (planFakeMap plan) (planIndex plan) pkgid
      of
        Just (PreExisting ipkg)              -> Just (ipkg, Nothing)
        Just (Configured  _)                 -> Nothing
        Just (Processing  _)                 -> Nothing
        Just (Installed   _ (Just ipkg) res) -> Just (ipkg, Just res)
        Just (Installed   _ Nothing       _) -> internalError depOnNonLib
        Just (Failed      _               _) -> internalError depOnFailed
        Nothing                              -> internalError incomplete
    incomplete  = "install plan is not closed"
    depOnFailed = "configured package depends on failed package"
    depOnNonLib = "configured package depends on a non-library package"

-- | Marks packages in the graph as currently processing (e.g. building).
--
-- * The package must exist in the graph and be in the configured state.
--
processing :: (HasComponentId ipkg,   PackageFixedDeps ipkg,
               HasComponentId srcpkg, PackageFixedDeps srcpkg)
           => [GenericReadyPackage srcpkg ipkg]
           -> GenericInstallPlan ipkg srcpkg iresult ifailure
           -> GenericInstallPlan ipkg srcpkg iresult ifailure
processing pkgs plan = assert (invariant plan') plan'
  where
    plan' = plan {
              planIndex = PackageIndex.merge (planIndex plan) processingPkgs
            }
    processingPkgs = PackageIndex.fromList [Processing pkg | pkg <- pkgs]

-- | Marks a package in the graph as completed. Also saves the build result for
-- the completed package in the plan.
--
-- * The package must exist in the graph and be in the processing state.
-- * The package must have had no uninstalled dependent packages.
--
completed :: (HasComponentId ipkg,   PackageFixedDeps ipkg,
              HasComponentId srcpkg, PackageFixedDeps srcpkg)
          => ComponentId
          -> Maybe ipkg -> iresult
          -> GenericInstallPlan ipkg srcpkg iresult ifailure
          -> GenericInstallPlan ipkg srcpkg iresult ifailure
completed pkgid mipkg buildResult plan = assert (invariant plan') plan'
  where
    plan'     = plan {
                  -- NB: installation can change the IPID, so better
                  -- record it in the fake mapping...
                  planFakeMap = insert_fake_mapping mipkg
                              $ planFakeMap plan,
                  planIndex = PackageIndex.insert installed
                            . PackageIndex.deleteComponentId pkgid
                            $ planIndex plan
                }
    -- ...but be sure to use the *old* IPID for the lookup for the
    -- preexisting record
    installed = Installed (lookupProcessingPackage plan pkgid) mipkg buildResult
    insert_fake_mapping (Just ipkg) = Map.insert pkgid (installedComponentId ipkg)
    insert_fake_mapping  _          = id

-- | Marks a package in the graph as having failed. It also marks all the
-- packages that depended on it as having failed.
--
-- * The package must exist in the graph and be in the processing
-- state.
--
failed :: (HasComponentId ipkg,   PackageFixedDeps ipkg,
           HasComponentId srcpkg, PackageFixedDeps srcpkg)
       => ComponentId         -- ^ The id of the package that failed to install
       -> ifailure           -- ^ The build result to use for the failed package
       -> ifailure           -- ^ The build result to use for its dependencies
       -> GenericInstallPlan ipkg srcpkg iresult ifailure
       -> GenericInstallPlan ipkg srcpkg iresult ifailure
failed pkgid buildResult buildResult' plan = assert (invariant plan') plan'
  where
    -- NB: failures don't update IPIDs
    plan'    = plan {
                 planIndex = PackageIndex.merge (planIndex plan) failures
               }
    ReadyPackage srcpkg _deps = lookupProcessingPackage plan pkgid
    failures = PackageIndex.fromList
             $ Failed srcpkg buildResult
             : [ Failed pkg' buildResult'
               | Just pkg' <- map checkConfiguredPackage
                            $ packagesThatDependOn plan pkgid ]

-- | Lookup the reachable packages in the reverse dependency graph.
--
packagesThatDependOn :: GenericInstallPlan ipkg srcpkg iresult ifailure
                     -> ComponentId
                     -> [GenericPlanPackage ipkg srcpkg iresult ifailure]
packagesThatDependOn plan pkgid = map (planPkgOf plan)
                          . tail
                          . Graph.reachable (planGraphRev plan)
                          . planVertexOf plan
                          $ Map.findWithDefault pkgid pkgid (planFakeMap plan)

-- | Lookup a package that we expect to be in the processing state.
--
lookupProcessingPackage :: GenericInstallPlan ipkg srcpkg iresult ifailure
                        -> ComponentId
                        -> GenericReadyPackage srcpkg ipkg
lookupProcessingPackage plan pkgid =
  -- NB: processing packages are guaranteed to not indirect through
  -- planFakeMap
  case PackageIndex.lookupComponentId (planIndex plan) pkgid of
    Just (Processing pkg) -> pkg
    _  -> internalError $ "not in processing state or no such pkg " ++
                          display pkgid

-- | Check a package that we expect to be in the configured or failed state.
--
checkConfiguredPackage :: (Package srcpkg, Package ipkg)
                       => GenericPlanPackage ipkg srcpkg iresult ifailure
                       -> Maybe srcpkg
checkConfiguredPackage (Configured pkg) = Just pkg
checkConfiguredPackage (Failed     _ _) = Nothing
checkConfiguredPackage pkg                =
  internalError $ "not configured or no such pkg " ++ display (packageId pkg)

-- | Reverts packages back to the configured state. This can be used to re-use
-- a completed (or failed) install plan, to rebuild certain packages later.
--
-- * The package must exist in the graph and be in the processing, installed
-- or failed state.
--
reverted :: (HasInstalledPackageId ipkg,   PackageFixedDeps ipkg,
             HasInstalledPackageId srcpkg, PackageFixedDeps srcpkg)
         => [srcpkg]
         -> GenericInstallPlan ipkg srcpkg iresult ifailure
         -> GenericInstallPlan ipkg srcpkg iresult ifailure
reverted pkgs plan = assert (invariant plan') plan'
  where
    plan' = plan {
              planIndex = PackageIndex.merge (planIndex plan) configuredPkgs
            }
    configuredPkgs = PackageIndex.fromList [Configured pkg | pkg <- pkgs]

-- | Replace a ready package with a pre-existing one. The pre-existing one
-- must have exactly the same dependencies as the source one was configured
-- with.
--
preexisting :: (HasInstalledPackageId ipkg,   PackageFixedDeps ipkg,
                HasInstalledPackageId srcpkg, PackageFixedDeps srcpkg)
            => InstalledPackageId
            -> ipkg
            -> GenericInstallPlan ipkg srcpkg iresult ifailure
            -> GenericInstallPlan ipkg srcpkg iresult ifailure
preexisting pkgid ipkg plan = assert (invariant plan') plan'
  where
    plan' = plan {
                    -- NB: installation can change the IPID, so better
                    -- record it in the fake mapping...
      planFakeMap = Map.insert pkgid
                               (installedPackageId ipkg)
                               (planFakeMap plan),
      planIndex   = PackageIndex.insert (PreExisting ipkg)
                    -- ...but be sure to use the *old* IPID for the lookup for
                    -- the preexisting record
                  . PackageIndex.deleteInstalledPackageId pkgid
                  $ planIndex plan
    }


mapPreservingGraph :: (HasInstalledPackageId ipkg,    PackageFixedDeps ipkg,
                       HasInstalledPackageId srcpkg,  PackageFixedDeps srcpkg,
                       HasInstalledPackageId ipkg',   PackageFixedDeps ipkg',
                       HasInstalledPackageId srcpkg', PackageFixedDeps srcpkg')
                   => (  (InstalledPackageId -> InstalledPackageId)
                      -> GenericPlanPackage ipkg  srcpkg  iresult  ifailure
                      -> GenericPlanPackage ipkg' srcpkg' iresult' ifailure')
                   -> GenericInstallPlan ipkg  srcpkg  iresult  ifailure
                   -> GenericInstallPlan ipkg' srcpkg' iresult' ifailure'
mapPreservingGraph f plan =
    mkInstallPlan (PackageIndex.fromList pkgs')
                  Map.empty -- empty fakeMap
                  (planIndepGoals plan)
  where
    -- The package mapping function may change the InstalledPackageId. So we
    -- walk over the packages in dependency order keeping track of these
    -- package id changes and use it to supply the correct set of package
    -- dependencies as an extra input to the package mapping function.
    --
    -- Having fully remapped all the deps this also means we can use an empty
    -- FakeMap for the resulting install plan.

    (_, pkgs') = foldl' f' (Map.empty, []) (reverseTopologicalOrder plan)

    f' (ipkgidMap, pkgs) pkg = (ipkgidMap', pkg' : pkgs)
      where
       pkg' = f (mapDep ipkgidMap) pkg

       ipkgidMap'
         | ipkgid /= ipkgid' = Map.insert ipkgid ipkgid' ipkgidMap
         | otherwise         =                           ipkgidMap
         where
           ipkgid  = installedPackageId pkg
           ipkgid' = installedPackageId pkg'
   
    mapDep ipkgidMap ipkgid = Map.findWithDefault ipkgid ipkgid ipkgidMap
 

-- ------------------------------------------------------------
-- * Checking validity of plans
-- ------------------------------------------------------------

-- | A valid installation plan is a set of packages that is 'acyclic',
-- 'closed' and 'consistent'. Also, every 'ConfiguredPackage' in the
-- plan has to have a valid configuration (see 'configuredPackageValid').
--
-- * if the result is @False@ use 'problems' to get a detailed list.
--
valid :: (HasComponentId ipkg,   PackageFixedDeps ipkg,
          HasComponentId srcpkg, PackageFixedDeps srcpkg)
      => FakeMap -> Bool
      -> PlanIndex ipkg srcpkg iresult ifailure
      -> Bool
valid fakeMap indepGoals index =
    null $ problems fakeMap indepGoals index

data PlanProblem ipkg srcpkg iresult ifailure =
     PackageMissingDeps   (GenericPlanPackage ipkg srcpkg iresult ifailure)
                          [PackageIdentifier]
   | PackageCycle         [GenericPlanPackage ipkg srcpkg iresult ifailure]
   | PackageInconsistency PackageName [(PackageIdentifier, Version)]
   | PackageStateInvalid  (GenericPlanPackage ipkg srcpkg iresult ifailure)
                          (GenericPlanPackage ipkg srcpkg iresult ifailure)

showPlanProblem :: (Package ipkg, Package srcpkg)
                => PlanProblem ipkg srcpkg iresult ifailure -> String
showPlanProblem (PackageMissingDeps pkg missingDeps) =
     "Package " ++ display (packageId pkg)
  ++ " depends on the following packages which are missing from the plan: "
  ++ intercalate ", " (map display missingDeps)

showPlanProblem (PackageCycle cycleGroup) =
     "The following packages are involved in a dependency cycle "
  ++ intercalate ", " (map (display.packageId) cycleGroup)

showPlanProblem (PackageInconsistency name inconsistencies) =
     "Package " ++ display name
  ++ " is required by several packages,"
  ++ " but they require inconsistent versions:\n"
  ++ unlines [ "  package " ++ display pkg ++ " requires "
                            ++ display (PackageIdentifier name ver)
             | (pkg, ver) <- inconsistencies ]

showPlanProblem (PackageStateInvalid pkg pkg') =
     "Package " ++ display (packageId pkg)
  ++ " is in the " ++ showPlanState pkg
  ++ " state but it depends on package " ++ display (packageId pkg')
  ++ " which is in the " ++ showPlanState pkg'
  ++ " state"
  where
    showPlanState (PreExisting _)   = "pre-existing"
    showPlanState (Configured  _)   = "configured"
    showPlanState (Processing  _)   = "processing"
    showPlanState (Installed _ _ _) = "installed"
    showPlanState (Failed    _   _) = "failed"

-- | For an invalid plan, produce a detailed list of problems as human readable
-- error messages. This is mainly intended for debugging purposes.
-- Use 'showPlanProblem' for a human readable explanation.
--
problems :: (HasComponentId ipkg,   PackageFixedDeps ipkg,
             HasComponentId srcpkg, PackageFixedDeps srcpkg)
         => FakeMap -> Bool
         -> PlanIndex ipkg srcpkg iresult ifailure
         -> [PlanProblem ipkg srcpkg iresult ifailure]
problems fakeMap indepGoals index =

     [ PackageMissingDeps pkg
       (catMaybes
        (map
         (fmap packageId . PlanIndex.fakeLookupComponentId fakeMap index)
         missingDeps))
     | (pkg, missingDeps) <- PlanIndex.brokenPackages fakeMap index ]

  ++ [ PackageCycle cycleGroup
     | cycleGroup <- PlanIndex.dependencyCycles fakeMap index ]

  ++ [ PackageInconsistency name inconsistencies
     | (name, inconsistencies) <-
       PlanIndex.dependencyInconsistencies fakeMap indepGoals index ]

  ++ [ PackageStateInvalid pkg pkg'
     | pkg <- PackageIndex.allPackages index
<<<<<<< HEAD
     , Just pkg' <- map (PlanIndex.fakeLookupInstalledPackageId fakeMap index)
=======
     , Just pkg' <- map (PlanIndex.fakeLookupComponentId fakeMap index)
>>>>>>> ff184105
                    (CD.flatDeps (depends pkg))
     , not (stateDependencyRelation pkg pkg') ]

-- | The graph of packages (nodes) and dependencies (edges) must be acyclic.
--
-- * if the result is @False@ use 'PackageIndex.dependencyCycles' to find out
--   which packages are involved in dependency cycles.
--
acyclic :: (HasComponentId ipkg,   PackageFixedDeps ipkg,
            HasComponentId srcpkg, PackageFixedDeps srcpkg)
        => FakeMap -> PlanIndex ipkg srcpkg iresult ifailure -> Bool
acyclic fakeMap = null . PlanIndex.dependencyCycles fakeMap

-- | An installation plan is closed if for every package in the set, all of
-- its dependencies are also in the set. That is, the set is closed under the
-- dependency relation.
--
-- * if the result is @False@ use 'PackageIndex.brokenPackages' to find out
--   which packages depend on packages not in the index.
--
closed :: (HasComponentId ipkg, PackageFixedDeps ipkg,
           PackageFixedDeps srcpkg)
       => FakeMap -> PlanIndex ipkg srcpkg iresult ifailure -> Bool
closed fakeMap = null . PlanIndex.brokenPackages fakeMap

-- | An installation plan is consistent if all dependencies that target a
-- single package name, target the same version.
--
-- This is slightly subtle. It is not the same as requiring that there be at
-- most one version of any package in the set. It only requires that of
-- packages which have more than one other package depending on them. We could
-- actually make the condition even more precise and say that different
-- versions are OK so long as they are not both in the transitive closure of
-- any other package (or equivalently that their inverse closures do not
-- intersect). The point is we do not want to have any packages depending
-- directly or indirectly on two different versions of the same package. The
-- current definition is just a safe approximation of that.
--
-- * if the result is @False@ use 'PackageIndex.dependencyInconsistencies' to
--   find out which packages are.
--
consistent :: (HasComponentId ipkg,   PackageFixedDeps ipkg,
               HasComponentId srcpkg, PackageFixedDeps srcpkg)
           => FakeMap -> PlanIndex ipkg srcpkg iresult ifailure -> Bool
consistent fakeMap = null . PlanIndex.dependencyInconsistencies fakeMap False

-- | The states of packages have that depend on each other must respect
-- this relation. That is for very case where package @a@ depends on
-- package @b@ we require that @dependencyStatesOk a b = True@.
--
stateDependencyRelation :: GenericPlanPackage ipkg srcpkg iresult ifailure
                        -> GenericPlanPackage ipkg srcpkg iresult ifailure
                        -> Bool
stateDependencyRelation (PreExisting _) (PreExisting _)   = True

stateDependencyRelation (Configured  _) (PreExisting _)   = True
stateDependencyRelation (Configured  _) (Configured  _)   = True
stateDependencyRelation (Configured  _) (Processing  _)   = True
stateDependencyRelation (Configured  _) (Installed _ _ _) = True

stateDependencyRelation (Processing  _) (PreExisting _)   = True
stateDependencyRelation (Processing  _) (Installed _ _ _) = True

stateDependencyRelation (Installed _ _ _) (PreExisting _)   = True
stateDependencyRelation (Installed _ _ _) (Installed _ _ _) = True

stateDependencyRelation (Failed    _ _) (PreExisting _)   = True
-- failed can depends on configured because a package can depend on
-- several other packages and if one of the deps fail then we fail
-- but we still depend on the other ones that did not fail:
stateDependencyRelation (Failed    _ _) (Configured  _)   = True
stateDependencyRelation (Failed    _ _) (Processing  _)   = True
stateDependencyRelation (Failed    _ _) (Installed _ _ _) = True
stateDependencyRelation (Failed    _ _) (Failed    _   _) = True

stateDependencyRelation _               _                 = False


-- | Compute the dependency closure of a package in a install plan
--
dependencyClosure :: GenericInstallPlan ipkg srcpkg iresult ifailure
<<<<<<< HEAD
                  -> [InstalledPackageId]
=======
                  -> [ComponentId]
>>>>>>> ff184105
                  -> [GenericPlanPackage ipkg srcpkg iresult ifailure]
dependencyClosure plan =
    map (planPkgOf plan)
  . concatMap Tree.flatten
  . Graph.dfs (planGraph plan)
  . map (planVertexOf plan)


reverseDependencyClosure :: GenericInstallPlan ipkg srcpkg iresult ifailure
<<<<<<< HEAD
                         -> [InstalledPackageId]
=======
                         -> [ComponentId]
>>>>>>> ff184105
                         -> [GenericPlanPackage ipkg srcpkg iresult ifailure]
reverseDependencyClosure plan =
    map (planPkgOf plan)
  . concatMap Tree.flatten
  . Graph.dfs (planGraphRev plan)
  . map (planVertexOf plan)


topologicalOrder :: GenericInstallPlan ipkg srcpkg iresult ifailure
                 -> [GenericPlanPackage ipkg srcpkg iresult ifailure]
topologicalOrder plan =
    map (planPkgOf plan)
  . Graph.topSort
  $ planGraph plan


reverseTopologicalOrder :: GenericInstallPlan ipkg srcpkg iresult ifailure
                        -> [GenericPlanPackage ipkg srcpkg iresult ifailure]
reverseTopologicalOrder plan =
    map (planPkgOf plan)
  . Graph.topSort
  $ planGraphRev plan<|MERGE_RESOLUTION|>--- conflicted
+++ resolved
@@ -56,7 +56,8 @@
          ( InstalledPackageInfo )
 import Distribution.Package
          ( PackageIdentifier(..), PackageName(..), Package(..)
-         , HasComponentId(..), ComponentId(..) )
+         , HasComponentId(..), ComponentId(..)
+         , InstalledPackageId, installedPackageId )
 import Distribution.Client.Types
          ( BuildSuccess, BuildFailure
          , PackageFixedDeps(..), ConfiguredPackage
@@ -81,11 +82,8 @@
 import qualified Data.Graph as Graph
 import Data.Graph (Graph)
 import qualified Data.Tree as Tree
-<<<<<<< HEAD
 import Data.Binary
 import GHC.Generics
-=======
->>>>>>> ff184105
 import Control.Exception
          ( assert )
 import Data.Maybe (catMaybes)
@@ -198,23 +196,16 @@
     -- cached (lazily) graph
     planGraph      :: Graph,
     planGraphRev   :: Graph,
-<<<<<<< HEAD
-    planPkgIdOf    :: Graph.Vertex -> InstalledPackageId,
-    planVertexOf   :: InstalledPackageId -> Graph.Vertex
-=======
-    planPkgOf      :: Graph.Vertex
-                      -> GenericPlanPackage ipkg srcpkg iresult ifailure,
-    planVertexOf   :: ComponentId -> Graph.Vertex,
-    planIndepGoals :: Bool
->>>>>>> ff184105
+    planPkgIdOf    :: Graph.Vertex -> ComponentId,
+    planVertexOf   :: ComponentId -> Graph.Vertex
   }
 
 planPkgOf :: GenericInstallPlan ipkg srcpkg iresult ifailure
           -> Graph.Vertex
           -> GenericPlanPackage ipkg srcpkg iresult ifailure
 planPkgOf plan v =
-    case PackageIndex.lookupInstalledPackageId (planIndex plan)
-                                               (planPkgIdOf plan v) of
+    case PackageIndex.lookupComponentId (planIndex plan)
+                                        (planPkgIdOf plan v) of
       Just pkg -> pkg
       Nothing  -> error "InstallPlan: internal error: planPkgOf lookup failed"
 
@@ -235,8 +226,8 @@
           (planIndepGoals plan)
           (planIndex plan)
 
-mkInstallPlan :: (HasInstalledPackageId ipkg,   PackageFixedDeps ipkg,
-                  HasInstalledPackageId srcpkg, PackageFixedDeps srcpkg)
+mkInstallPlan :: (HasComponentId ipkg,   PackageFixedDeps ipkg,
+                  HasComponentId srcpkg, PackageFixedDeps srcpkg)
               => PlanIndex ipkg srcpkg iresult ifailure
               -> FakeMap
               -> Bool
@@ -261,9 +252,8 @@
 internalError :: String -> a
 internalError msg = error $ "InstallPlan: internal error: " ++ msg
 
-<<<<<<< HEAD
-instance (HasInstalledPackageId ipkg,   PackageFixedDeps ipkg,
-          HasInstalledPackageId srcpkg, PackageFixedDeps srcpkg,
+instance (HasComponentId ipkg,   PackageFixedDeps ipkg,
+          HasComponentId srcpkg, PackageFixedDeps srcpkg,
           Binary ipkg, Binary srcpkg, Binary iresult, Binary ifailure)
        => Binary (GenericInstallPlan ipkg srcpkg iresult ifailure) where
     put GenericInstallPlan {
@@ -276,10 +266,7 @@
       (index, fakeMap, indepGoals) <- get
       return $! mkInstallPlan index fakeMap indepGoals
 
-showPlanIndex :: (HasInstalledPackageId ipkg, HasInstalledPackageId srcpkg)
-=======
 showPlanIndex :: (HasComponentId ipkg, HasComponentId srcpkg)
->>>>>>> ff184105
               => PlanIndex ipkg srcpkg iresult ifailure -> String
 showPlanIndex index =
     intercalate "\n" (map showPlanPackage (PackageIndex.allPackages index))
@@ -370,7 +357,6 @@
       , (ipkgDeps, iresultDeps) <- maybeToList (hasAllInstalledDeps srcpkg)
       ]
 
-<<<<<<< HEAD
     hasAllInstalledDeps :: srcpkg
                         -> Maybe ( ComponentDeps [ipkg]
                                  , ComponentDeps [iresult] )
@@ -382,13 +368,7 @@
           iresultDeps = fmap (catMaybes . map snd) combinedDeps
       return (ipkgDeps, iresultDeps)
 
-    isInstalledDep :: InstalledPackageId -> Maybe (ipkg, Maybe iresult)
-=======
-    hasAllInstalledDeps :: srcpkg -> Maybe (ComponentDeps [ipkg])
-    hasAllInstalledDeps = T.mapM (mapM isInstalledDep) . depends
-
-    isInstalledDep :: ComponentId -> Maybe ipkg
->>>>>>> ff184105
+    isInstalledDep :: ComponentId -> Maybe (ipkg, Maybe iresult)
     isInstalledDep pkgid =
       -- NB: Need to check if the ID has been updated in planFakeMap, in which
       -- case we might be dealing with an old pointer
@@ -517,8 +497,8 @@
 -- * The package must exist in the graph and be in the processing, installed
 -- or failed state.
 --
-reverted :: (HasInstalledPackageId ipkg,   PackageFixedDeps ipkg,
-             HasInstalledPackageId srcpkg, PackageFixedDeps srcpkg)
+reverted :: (HasComponentId ipkg,   PackageFixedDeps ipkg,
+             HasComponentId srcpkg, PackageFixedDeps srcpkg)
          => [srcpkg]
          -> GenericInstallPlan ipkg srcpkg iresult ifailure
          -> GenericInstallPlan ipkg srcpkg iresult ifailure
@@ -533,8 +513,8 @@
 -- must have exactly the same dependencies as the source one was configured
 -- with.
 --
-preexisting :: (HasInstalledPackageId ipkg,   PackageFixedDeps ipkg,
-                HasInstalledPackageId srcpkg, PackageFixedDeps srcpkg)
+preexisting :: (HasComponentId ipkg,   PackageFixedDeps ipkg,
+                HasComponentId srcpkg, PackageFixedDeps srcpkg)
             => InstalledPackageId
             -> ipkg
             -> GenericInstallPlan ipkg srcpkg iresult ifailure
@@ -550,15 +530,15 @@
       planIndex   = PackageIndex.insert (PreExisting ipkg)
                     -- ...but be sure to use the *old* IPID for the lookup for
                     -- the preexisting record
-                  . PackageIndex.deleteInstalledPackageId pkgid
+                  . PackageIndex.deleteComponentId pkgid
                   $ planIndex plan
     }
 
 
-mapPreservingGraph :: (HasInstalledPackageId ipkg,    PackageFixedDeps ipkg,
-                       HasInstalledPackageId srcpkg,  PackageFixedDeps srcpkg,
-                       HasInstalledPackageId ipkg',   PackageFixedDeps ipkg',
-                       HasInstalledPackageId srcpkg', PackageFixedDeps srcpkg')
+mapPreservingGraph :: (HasComponentId ipkg,    PackageFixedDeps ipkg,
+                       HasComponentId srcpkg,  PackageFixedDeps srcpkg,
+                       HasComponentId ipkg',   PackageFixedDeps ipkg',
+                       HasComponentId srcpkg', PackageFixedDeps srcpkg')
                    => (  (InstalledPackageId -> InstalledPackageId)
                       -> GenericPlanPackage ipkg  srcpkg  iresult  ifailure
                       -> GenericPlanPackage ipkg' srcpkg' iresult' ifailure')
@@ -678,11 +658,7 @@
 
   ++ [ PackageStateInvalid pkg pkg'
      | pkg <- PackageIndex.allPackages index
-<<<<<<< HEAD
-     , Just pkg' <- map (PlanIndex.fakeLookupInstalledPackageId fakeMap index)
-=======
      , Just pkg' <- map (PlanIndex.fakeLookupComponentId fakeMap index)
->>>>>>> ff184105
                     (CD.flatDeps (depends pkg))
      , not (stateDependencyRelation pkg pkg') ]
 
@@ -764,11 +740,7 @@
 -- | Compute the dependency closure of a package in a install plan
 --
 dependencyClosure :: GenericInstallPlan ipkg srcpkg iresult ifailure
-<<<<<<< HEAD
-                  -> [InstalledPackageId]
-=======
                   -> [ComponentId]
->>>>>>> ff184105
                   -> [GenericPlanPackage ipkg srcpkg iresult ifailure]
 dependencyClosure plan =
     map (planPkgOf plan)
@@ -778,11 +750,7 @@
 
 
 reverseDependencyClosure :: GenericInstallPlan ipkg srcpkg iresult ifailure
-<<<<<<< HEAD
-                         -> [InstalledPackageId]
-=======
                          -> [ComponentId]
->>>>>>> ff184105
                          -> [GenericPlanPackage ipkg srcpkg iresult ifailure]
 reverseDependencyClosure plan =
     map (planPkgOf plan)
