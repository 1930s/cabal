{-# LANGUAGE DeriveGeneric #-}
-----------------------------------------------------------------------------
-- |
-- Module      :  Distribution.Client.BuildReports.Types
-- Copyright   :  (c) Duncan Coutts 2009
-- License     :  BSD-like
--
-- Maintainer  :  cabal-devel@haskell.org
-- Portability :  portable
--
-- Types related to build reporting
--
-----------------------------------------------------------------------------
module Distribution.Client.BuildReports.Types (
    ReportLevel(..),
  ) where

import qualified Distribution.Text as Text
         ( Text(..) )

import qualified Distribution.Compat.ReadP as Parse
         ( pfail, munch1 )
import qualified Text.PrettyPrint as Disp
         ( text )

import Data.Char as Char
         ( isAlpha, toLower )
import GHC.Generics (Generic)
<<<<<<< HEAD
import Distribution.Compat.Binary  (Binary)
=======
import Distribution.Compat.Binary (Binary)
>>>>>>> c036b793


data ReportLevel = NoReports | AnonymousReports | DetailedReports
  deriving (Eq, Ord, Enum, Show, Generic)

instance Binary ReportLevel

instance Text.Text ReportLevel where
  disp NoReports        = Disp.text "none"
  disp AnonymousReports = Disp.text "anonymous"
  disp DetailedReports  = Disp.text "detailed"
  parse = do
    name <- Parse.munch1 Char.isAlpha
    case lowercase name of
      "none"       -> return NoReports
      "anonymous"  -> return AnonymousReports
      "detailed"   -> return DetailedReports
      _            -> Parse.pfail

lowercase :: String -> String
lowercase = map Char.toLower<|MERGE_RESOLUTION|>--- conflicted
+++ resolved
@@ -26,11 +26,7 @@
 import Data.Char as Char
          ( isAlpha, toLower )
 import GHC.Generics (Generic)
-<<<<<<< HEAD
-import Distribution.Compat.Binary  (Binary)
-=======
 import Distribution.Compat.Binary (Binary)
->>>>>>> c036b793
 
 
 data ReportLevel = NoReports | AnonymousReports | DetailedReports
