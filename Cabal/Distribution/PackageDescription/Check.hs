--- conflicted
+++ resolved
@@ -1067,25 +1067,15 @@
         ++ "compatibility with earlier Cabal versions then you may be able to "
         ++ "use an equivalent compiler-specific flag."
 
-<<<<<<< HEAD
-  , check (specVersion pkg >= Version [1,21] []
-           && isNothing (setupBuildInfo pkg)
-           && buildType pkg == Just Custom) $
-      PackageBuildWarning $
-           "Packages using 'cabal-version: >= 1.22' with 'build-type: Custom' "
-=======
   , check (specVersion pkg >= Version [1,23] []
            && isNothing (setupBuildInfo pkg)
            && buildType pkg == Just Custom) $
       PackageBuildWarning $
            "Packages using 'cabal-version: >= 1.23' with 'build-type: Custom' "
->>>>>>> 4e873363
         ++ "must use a 'custom-setup' section with a 'setup-depends' field "
         ++ "that specifies the dependencies of the Setup.hs script itself. "
         ++ "The 'setup-depends' field uses the same syntax as 'build-depends', "
         ++ "so a simple example would be 'setup-depends: base, Cabal'."
-<<<<<<< HEAD
-=======
 
   , check (specVersion pkg < Version [1,23] []
            && isNothing (setupBuildInfo pkg)
@@ -1097,7 +1087,6 @@
         ++ "that specifies the dependencies of the Setup.hs script itself. "
         ++ "The 'setup-depends' field uses the same syntax as 'build-depends', "
         ++ "so a simple example would be 'setup-depends: base, Cabal'."
->>>>>>> 4e873363
   ]
   where
     -- Perform a check on packages that use a version of the spec less than
